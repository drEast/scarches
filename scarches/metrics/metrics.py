import numpy as np
import pandas as pd
from scipy.stats import entropy
from sklearn.metrics import silhouette_score, normalized_mutual_info_score, silhouette_samples
from sklearn.neighbors import NearestNeighbors
from sklearn.preprocessing import LabelEncoder

from ..dataset import remove_sparsity
from .clustering import opt_louvain


def entropy_batch_mixing(adata, label_key='batch',
                         n_neighbors=50, n_pools=50, n_samples_per_pool=100):
    """Computes Entory of Batch mixing metric for ``adata`` given the batch column name.
        Parameters
        ----------
        adata: :class:`~anndata.AnnData`
            Annotated dataset.
        label_key: str
            Name of the column which contains information about different studies in ``adata.obs`` data frame.
        n_neighbors: int
            Number of nearest neighbors.
        n_pools: int
            Number of EBM computation which will be averaged.
        n_samples_per_pool: int
            Number of samples to be used in each pool of execution.
        Returns
        -------
        score: float
            EBM score. A float between zero and one.
    """
    adata = remove_sparsity(adata)
    n_cat = len(adata.obs[label_key].unique().tolist())
    print(f'Calculating EBM with n_cat = {n_cat}')

    neighbors = NearestNeighbors(n_neighbors=n_neighbors + 1).fit(adata.X)
    indices = neighbors.kneighbors(adata.X, return_distance=False)[:, 1:]
    batch_indices = np.vectorize(lambda i: adata.obs[label_key].values[i])(indices)

    entropies = np.apply_along_axis(__entropy_from_indices, axis=1, arr=batch_indices, n_cat=n_cat)

    # average n_pools entropy results where each result is an average of n_samples_per_pool random samples.
    if n_pools == 1:
        score = np.mean(entropies)
    else:
        score = np.mean([
            np.mean(entropies[np.random.choice(len(entropies), size=n_samples_per_pool)])
            for _ in range(n_pools)
        ])

    return score


def nmi(adata, label_key, verbose=False, nmi_method='arithmetic'):
    cluster_key = 'cluster'
    opt_louvain(adata, label_key=label_key, cluster_key=cluster_key, function=nmi_helper,
                plot=False, verbose=verbose, inplace=True)

    print('NMI...')
    nmi_score = nmi_helper(adata, group1=cluster_key, group2=label_key, method=nmi_method)

    return nmi_score


def asw(adata, label_key, batch_key):
    print('silhouette score...')
    sil_global = silhouette(adata, group_key=label_key, metric='euclidean')
    _, sil_clus = silhouette_batch(adata, batch_key=batch_key, group_key=label_key,
                                   metric='euclidean', verbose=False)
    sil_clus = sil_clus['silhouette_score'].mean()
    return sil_clus, sil_global


def knn_purity(adata, label_key, n_neighbors=30):
    """Computes KNN Purity metric for ``adata`` given the batch column name.
        Parameters
        ----------
        adata: :class:`~anndata.AnnData`
            Annotated dataset.
        label_key: str
            Name of the column which contains information about different studies in ``adata.obs`` data frame.
        n_neighbors: int
            Number of nearest neighbors.
        Returns
        -------
        score: float
            KNN purity score. A float between 0 and 1.
    """
    adata = remove_sparsity(adata)
    labels = LabelEncoder().fit_transform(adata.obs[label_key].to_numpy())

    nbrs = NearestNeighbors(n_neighbors=n_neighbors + 1).fit(adata.X)
    indices = nbrs.kneighbors(adata.X, return_distance=False)[:, 1:]
    neighbors_labels = np.vectorize(lambda i: labels[i])(indices)

    # pre cell purity scores
    scores = ((neighbors_labels - labels.reshape(-1, 1)) == 0).mean(axis=1)
    res = [
        np.mean(scores[labels == i]) for i in np.unique(labels)
    ]  # per cell-type purity

    return np.mean(res)


def __entropy_from_indices(indices, n_cat):
<<<<<<< HEAD
    return entropy(np.unique(indices, return_counts=True)[1], base=n_cat)
=======
    return entropy(np.unique(indices, return_counts=True)[1].astype(np.int32), base=n_cat)
>>>>>>> 6bfffdb7


def nmi_helper(adata, group1, group2, method="arithmetic"):
    """
       This NMI function was taken from scIB:
       Title: scIB
       Authors: Malte Luecken,
                Maren Buettner,
                Daniel Strobl,
                Michaela Mueller
       Date: 4th October 2020
       Code version: 0.2.0
       Availability: https://github.com/theislab/scib/blob/master/scIB/metrics.py

       Normalized mutual information NMI based on 2 different cluster assignments `group1` and `group2`
       params:
        adata: Anndata object
        group1: column name of `adata.obs` or group assignment
        group2: column name of `adata.obs` or group assignment
        method: NMI implementation
            'max': scikit method with `average_method='max'`
            'min': scikit method with `average_method='min'`
            'geometric': scikit method with `average_method='geometric'`
            'arithmetic': scikit method with `average_method='arithmetic'`

       return:
        normalized mutual information (NMI)
    """
    adata = remove_sparsity(adata)

    if isinstance(group1, str):
        group1 = adata.obs[group1].tolist()
    elif isinstance(group1, pd.Series):
        group1 = group1.tolist()

    labels = adata.obs[group2].values
    labels_encoded = LabelEncoder().fit_transform(labels)
    group2 = labels_encoded

    if len(group1) != len(group2):
        raise ValueError(f'different lengths in group1 ({len(group1)}) and group2 ({len(group2)})')

    # choose method
    if method in ['max', 'min', 'geometric', 'arithmetic']:
        nmi_value = normalized_mutual_info_score(group1, group2, average_method=method)
    else:
        raise ValueError(f"Method {method} not valid")

    return nmi_value


def silhouette(adata, group_key, metric='euclidean', scale=True):
    """
       This ASW function was taken from scIB:
       Title: scIB
       Authors: Malte Luecken,
                Maren Buettner,
                Daniel Strobl,
                Michaela Mueller
       Date: 4th October 2020
       Code version: 0.2.0
       Availability: https://github.com/theislab/scib/blob/master/scIB/metrics.py

       wrapper for sklearn silhouette function values range from [-1, 1] with 1 being an ideal fit, 0 indicating
       overlapping clusters and -1 indicating misclassified cells
    """
    adata = remove_sparsity(adata)
    labels = adata.obs[group_key].values
    labels_encoded = LabelEncoder().fit_transform(labels)
    asw = silhouette_score(adata.X, labels_encoded, metric=metric)
    if scale:
        asw = (asw + 1)/2
    return asw


def silhouette_batch(adata, batch_key, group_key, metric='euclidean', verbose=True, scale=True):
    """
       This ASW function was taken from scIB:
       Title: scIB
       Authors: Malte Luecken,
                Maren Buettner,
                Daniel Strobl,
                Michaela Mueller
       Date: 4th October 2020
       Code version: 0.2.0
       Availability: https://github.com/theislab/scib/blob/master/scIB/metrics.py

       Silhouette score of batch labels subsetted for each group.

       params:
        batch_key: batches to be compared against
        group_key: group labels to be subsetted by e.g. cell type
        metric: see sklearn silhouette score
        embed: name of column in adata.obsm

       returns:
        all scores: absolute silhouette scores per group label
        group means: if `mean=True`
    """
    adata = remove_sparsity(adata)
    glob_batches = adata.obs[batch_key].values
    batch_enc = LabelEncoder()
    batch_enc.fit(glob_batches)
    sil_all = pd.DataFrame(columns=['group', 'silhouette_score'])

    for group in adata.obs[group_key].unique():
        adata_group = adata[adata.obs[group_key] == group]
        if adata_group.obs[batch_key].nunique() == 1:
            continue
        batches = batch_enc.transform(adata_group.obs[batch_key])
        sil_per_group = silhouette_samples(adata_group.X, batches, metric=metric)
        # take only absolute value
        sil_per_group = [abs(i) for i in sil_per_group]
        if scale:
            # scale s.t. highest number is optimal
            sil_per_group = [1 - i for i in sil_per_group]
        d = pd.DataFrame({'group': [group] * len(sil_per_group), 'silhouette_score': sil_per_group})
        sil_all = sil_all.append(d)
    sil_all = sil_all.reset_index(drop=True)
    sil_means = sil_all.groupby('group').mean()

    if verbose:
        print(f'mean silhouette per cell: {sil_means}')
    return sil_all, sil_means<|MERGE_RESOLUTION|>--- conflicted
+++ resolved
@@ -103,11 +103,7 @@
 
 
 def __entropy_from_indices(indices, n_cat):
-<<<<<<< HEAD
-    return entropy(np.unique(indices, return_counts=True)[1], base=n_cat)
-=======
     return entropy(np.unique(indices, return_counts=True)[1].astype(np.int32), base=n_cat)
->>>>>>> 6bfffdb7
 
 
 def nmi_helper(adata, group1, group2, method="arithmetic"):
