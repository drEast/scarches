--- conflicted
+++ resolved
@@ -22,23 +22,6 @@
       packages=find_packages(),
       zip_safe=False,
       install_requires=[
-<<<<<<< HEAD
-          "scanpy>=1.6.0",
-          "anndata>=0.7.4",
-          "scHPL>=1.0.0",
-          "h5py>=2.10.0",
-          "torch>=1.8.0",
-          "numpy>=1.19.2",
-          "scipy>=1.5.2",
-          "scikit-learn>=0.23.2",
-          "matplotlib>=3.3.1",
-          "pandas>=1.1.2",
-          "scvi-tools>=0.12.1",
-          "tqdm>=4.56.0",
-          "requests",
-          "gdown",
-          "leidenalg",  # TODO: set version criteria
-=======
         "scanpy>=1.6.0",
     	"anndata>=0.7.4",
         "scHPL>=1.0.0",
@@ -53,7 +36,7 @@
     	"tqdm>=4.56.0",
     	"requests",
         "gdown"
->>>>>>> 6bfffdb7
+        "leidenalg",  # TODO: set version criteria
       ],
       classifiers=[
           "Programming Language :: Python :: 3.6",
